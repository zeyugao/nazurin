--- conflicted
+++ resolved
@@ -1,9 +1,5 @@
 from dataclasses import dataclass, field
-<<<<<<< HEAD
 from typing import List, Union, Optional
-=======
-from typing import Union
->>>>>>> 34ddac64
 
 from nazurin.config import MAX_PARALLEL_DOWNLOAD
 from nazurin.utils import Request
@@ -21,12 +17,8 @@
     images: list[Image] = field(default_factory=list)
     caption: Caption = field(default_factory=Caption)
     metadata: dict = field(default_factory=dict)
-<<<<<<< HEAD
     files: List[File] = field(default_factory=list)
     danbooru_metadata: Optional[dict] = field(default_factory=dict)
-=======
-    files: list[File] = field(default_factory=list)
->>>>>>> 34ddac64
 
     @property
     def all_files(self) -> list[File]:
