--- conflicted
+++ resolved
@@ -2,11 +2,7 @@
 
 import asyncio
 import importlib
-<<<<<<< HEAD
-from typing import ClassVar, List, Callable, TypeVar, Any, Coroutine
-=======
-from typing import ClassVar
->>>>>>> 34ddac64
+from typing import ClassVar, Callable, TypeVar, Any, Coroutine
 
 from nazurin.config import STORAGE, DANBOORU_SITE_URL, DANBOORU_USERNAME, DANBOORU_API_KEY
 from nazurin.models import Illust
@@ -30,16 +26,12 @@
 class Storage:
     """Storage manager."""
 
-<<<<<<< HEAD
-    disks: ClassVar[List[object]] = []
+    disks: ClassVar[list[object]] = []
     danbooru_client: MyDanbooru = MyDanbooru(
         site_url=DANBOORU_SITE_URL,
         username=DANBOORU_USERNAME,
         api_key=DANBOORU_API_KEY,
     )
-=======
-    disks: ClassVar[list[object]] = []
->>>>>>> 34ddac64
 
     def load(self):
         """Dynamically load all storage drivers."""
