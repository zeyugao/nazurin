import os
from typing import List, Tuple

from nazurin.models import Caption, File, Illust, Image, Ugoira
from nazurin.utils import Request
from nazurin.utils.decorators import network_retry
from nazurin.utils.exceptions import NazurinError
from nazurin.utils.helpers import fromisoformat

from .config import DESTINATION, FILENAME


class Twitter:
    @network_retry
    async def get_tweet(self, status_id: int):
        """Get a tweet from API."""
        # Old: 'https://syndication.twitter.com/tweets.json?ids='+ status_id +'&lang=en'
        API_URL = "https://cdn.syndication.twimg.com/tweet-result"
        params = {
            "features": "tfw_tweet_edit_backend:on",
            "id": str(status_id),
            "lang": "en",
        }
        async with Request() as request:
            async with request.get(API_URL, params=params) as response:
                if response.status == 404:
                    raise NazurinError("Tweet not found or unavailable.")
                response.raise_for_status()
                tweet = await response.json()
                del tweet["__typename"]
                return tweet

    async def fetch(self, status_id: int) -> Illust:
        """Fetch & return tweet images and information."""
        tweet = await self.get_tweet(status_id)
        if "video" in tweet:
            return await self.get_video(tweet)
        imgs = self.get_images(tweet)
        caption = self.build_caption(tweet)
        return Illust(imgs, caption, tweet)

    def get_images(self, tweet) -> List[Image]:
        """Get all images in a tweet."""
        if "photos" not in tweet:
            raise NazurinError("No photo found.")
        photos = tweet["photos"]
        imgs = []
        for index, photo in enumerate(photos):
            filename, url, thumbnail = self.parse_url(photo["url"])
            destination, filename = self.get_storage_dest(filename, tweet, index)
            imgs.append(
                Image(
                    filename,
                    url,
                    destination,
                    thumbnail,
                    width=photo["width"],
                    height=photo["height"],
                )
            )
        return imgs

    async def get_video(self, tweet) -> Ugoira:
        variants = tweet["mediaDetails"][0]["video_info"]["variants"]
        max_bitrate = -1
        best_variant = None

        for variant in variants:
            if variant["content_type"] != "video/mp4":
                continue
            # https://video.twimg.com/amplify_video/1625137841473982464/vid/720x954/YzLr5Rw4xODqTpkm.mp4?tag=16
            bitrate = variant["bitrate"] if "bitrate" in variant else 0
            if bitrate > max_bitrate:
                max_bitrate = variant["bitrate"]
                best_variant = variant["url"]
        if not best_variant:
            raise NazurinError("Failed to select best video variant.")

        filename = os.path.basename(best_variant.split("?")[0])
        destination, filename = self.get_storage_dest(filename, tweet)
        file = File(filename, best_variant, destination)
        async with Request() as session:
            await file.download(session)
        return Ugoira(file, self.build_caption(tweet), tweet)

    @staticmethod
    def get_storage_dest(filename: str, tweet: dict, index: int = 0) -> Tuple[str, str]:
        """
        Format destination and filename.
        """
        filename, extension = os.path.splitext(filename)
        created_at = fromisoformat(tweet["created_at"])
        context = {
            **tweet,
            # Original filename in twimg.com URL, without extension
            "filename": filename,
            # Photo index in a tweet
            "index": index,
            "created_at": created_at,
            "extension": extension,
        }
        return (
            DESTINATION.format_map(context),
            FILENAME.format_map(context) + extension,
        )

    @staticmethod
    def build_caption(tweet) -> Caption:
        return Caption(
            {
                "url": f"https://twitter.com/{tweet['user']['screen_name']}"
<<<<<<< HEAD
                f"/status/{tweet['id_str']}",
=======
                + f"/status/{tweet['id_str']}",
>>>>>>> b2a30f28
                "author": f"{tweet['user']['name']} #{tweet['user']['screen_name']}",
                "text": tweet["text"],
            }
        )

    @staticmethod
    def parse_url(src: str) -> Tuple[str, str, str]:
        """Get filename, original file url & thumbnail url of the original image

        eg:
        - src: 'https://pbs.twimg.com/media/DOhM30VVwAEpIHq.jpg'
        - return: 'DOhM30VVwAEpIHq.jpg',
            'https://pbs.twimg.com/media/DOhM30VVwAEpIHq?format=jpg&name=orig',
            'https://pbs.twimg.com/media/DOhM30VVwAEpIHq?format=jpg&name=large'

        Doc:
            https://developer.twitter.com/en/docs/tweets/data-dictionary/overview/entities-object
        """
        basename = os.path.basename(src)
        filename, extension = os.path.splitext(basename)
        url = "https://pbs.twimg.com/media/" + filename + "?format=" + extension[1:]
        return basename, (url + "&name=orig"), (url + "&name=large")<|MERGE_RESOLUTION|>--- conflicted
+++ resolved
@@ -109,11 +109,7 @@
         return Caption(
             {
                 "url": f"https://twitter.com/{tweet['user']['screen_name']}"
-<<<<<<< HEAD
-                f"/status/{tweet['id_str']}",
-=======
                 + f"/status/{tweet['id_str']}",
->>>>>>> b2a30f28
                 "author": f"{tweet['user']['name']} #{tweet['user']['screen_name']}",
                 "text": tweet["text"],
             }
