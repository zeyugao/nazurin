--- conflicted
+++ resolved
@@ -275,7 +275,6 @@
             WebAPI.cookies,
         )
 
-<<<<<<< HEAD
         while True:  # Keep trying until successful
             try:
                 async with (
@@ -283,7 +282,7 @@
                         headers=headers,
                         cookies=WebAPI.cookies,
                         # Twitter homepage has long content-security-policy header
-                        max_field_size=10000,
+                        max_field_size=1024 * 48,
                     ) as request,
                     request.request(method, url, **kwargs) as response,
                 ):
@@ -292,47 +291,6 @@
                         response.status,
                         response.headers,
                         response.cookies,
-=======
-        async with (
-            Request(
-                headers=headers,
-                cookies=WebAPI.cookies,
-                # Twitter homepage has long content-security-policy header
-                max_field_size=1024 * 48,
-            ) as request,
-            request.request(method, url, **kwargs) as response,
-        ):
-            logger.debug(
-                "Response status={}, headers={}, cookies={}",
-                response.status,
-                response.headers,
-                response.cookies,
-            )
-            if not response.ok:
-                result = await response.text()
-                logger.error("Web API Error: {}, {}", response.status, result)
-                if response.status == HTTPStatus.TOO_MANY_REQUESTS:
-                    headers = response.headers
-                    detail = ""
-                    if (
-                        Headers.RATE_LIMIT_LIMIT in headers
-                        and Headers.RATE_LIMIT_RESET in headers
-                    ):
-                        rate_limit = int(headers[Headers.RATE_LIMIT_LIMIT])
-                        reset_time = int(headers[Headers.RATE_LIMIT_RESET])
-                        logger.error(
-                            "Rate limited, limit: {}, reset: {}",
-                            rate_limit,
-                            reset_time,
-                        )
-                        reset_time = datetime.fromtimestamp(
-                            reset_time,
-                            tz=timezone.utc,
-                        )
-                        detail = f"Rate limit: {rate_limit}, Reset time: {reset_time}"
-                    raise NazurinError(
-                        "Hit API rate limit, please try again later. " + detail,
->>>>>>> 06cc7077
                     )
                     if not response.ok:
                         result = await response.text()
