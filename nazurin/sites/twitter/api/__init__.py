--- conflicted
+++ resolved
@@ -40,18 +40,15 @@
         """Fetch & return tweet images and information."""
         if API == TwitterAPI.SYNDICATION:
             illust = await Twitter.syndication.fetch(status_id)
-        if API == TwitterAPI.WEB:
-<<<<<<< HEAD
+        elif API == TwitterAPI.WEB:
             illust = await Twitter.web.fetch(status_id)
+        else:
+            raise NazurinError(f"Unsupported Twitter API type: {API}")
 
         danbooru_metadata = self.parse_danbooru_metadata(status_id, illust.metadata)
 
         illust.danbooru_metadata = danbooru_metadata
         return illust
-=======
-            return await Twitter.web.fetch(status_id)
-        raise NazurinError(f"Unsupported Twitter API type: {API}")
->>>>>>> 34ddac64
 
 
 __all__ = ["Twitter"]