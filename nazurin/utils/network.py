--- conflicted
+++ resolved
@@ -1,10 +1,7 @@
 import abc
 import os
-<<<<<<< HEAD
 from collections.abc import AsyncGenerator
-=======
 import yarl
->>>>>>> 5fc4b0e6
 from contextlib import AbstractAsyncContextManager, asynccontextmanager
 from typing import Optional, Union
 
